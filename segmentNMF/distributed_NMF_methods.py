import os, tempfile
import numpy as np
import zarr
import time
import glob
from ClusterWrap.decorator import cluster as cluster_decorator
from scipy.ndimage import find_objects
from scipy.spatial import cKDTree
from segmentNMF.neighborhood import neighborhood_by_weights
from segmentNMF.NMF_methods import nmf, nmf_pytorch


def distributed_nmf(
    time_series_zarr,
    segments,
    time_series_spacing,
    segments_spacing,
    max_complete_cells_per_block=10,
    max_neighbor_distance=20.0,
    block_radius=4.0,
    time_series_baseline=None,
    neighborhood_sigma=2.0,
    temporary_directory=None,
    use_gpu=False,
    n_output_segments=None,
    reconstruction_path=None,
    cluster=None,
    cluster_kwargs={},
    **kwargs,
):
    """
    Run segmentNMF.NMF_methods.nmf_pytorch on a large volume.
    Computation is distributed over blocks run in parallel on a cluster.
    Compute blocks are the union of maximally inscribing parallelpipeds,
    where max_complete_cells_per_block cells are used per block (see Parameters).
    block_radius microns are added along the edge of each block (see Parameters).

    Parameters
    ----------
    time_series_zarr : zarr.core.Array
        A zarr array containing the time series data. Time is assumed to be the
        first axis. Z (or the slice/anisotropic dimension) is assumed to be the
        second axis.

    segments : numpy.ndarray (unsigned integer datatype)
        A numpy array containing the masks used to initialize the spatial
        components. Should be positive integer valued with each mask a unique integer
        value. Should be the same spatial domain as time_series_zarr, but can be
        sampled on a different voxel grid. Z (or the slice/anisotropic dimension) is
        assumed to be the first axis.

    time_series_spacing : numpy.ndarray, 1d (float datatype)
        The voxel spacing of the time_series_zarr grid

    segments_spacing : numpy.ndarray, 1d (float datatype)
        The voxel spacing of the segments grid

    max_complete_cells_per_block : int (default: 10)
        The number of neighboring cells used to define a compute block

    max_neighbor_distance : float (default: 20.0)
        The maximum distance in microns that two segment centers can be to
        still be combined in the same compute block. This helps prevent
        accidental construction of large compute blocks.

    block_radius : float (default: 4.0)
        The number of microns to extend each block

    time_series_baseline : float (default: None)
        A scalar baseline value to subtract from the time series. Ignored if None.

    neighborhood_sigma : float (default: 2.0)
        Spatial component learning rates are scaled by weights that enforce
        the prior given structure. The weight function is:
        np.exp( -dist / neighborhood_sigma ) where dist is the distance of
        a location in the spatial component from the boundary of the given
        segment. Larger values allow spatial components to grow more.

    temporary_directory : string (default: None)
        Temporary files are created during nmf. The temporary files will be
        in their own folder within the `temporary_directory`. The default is the
        current directory. Temporary files are removed if the function completes
        successfully.

    use_gpu : bool (default: False)
        If False blocks are submitted to segmentNMF.NMF_methods.nmf function.
        If True blocks are submitted to segmentNMF.NMF_methods.nmf_pytorch function.
        The pytorch function can still run on a cpu, but requires more memory and
        is slower. You should only set this to True if you have a cuda compatible
        gpu available on your machine or your workers.

    n_output_segments : int (default: None)
        The number of rows in the output. If None, then the maximum integer value
        found in the `segments` array is used. If this is not None then it must
        be greater than the maximum integer value found in `segments`.

    reconstruction_path : string (default: None)
        If not None, this should be a path to a place on disk where a zarr
        array can be created to contain the reconstruction:
        space_components @ time_components.

    cluster : ClusterWrap.cluster object (default: None)
        Only set if you have constructed your own static cluster. The default
        behavior is to construct a cluster for the duration of this function, then
        close it when the function is finished.

    cluster_kwargs : dict (default: {})
        Arguments passed to ClusterWrap.cluster
        If working with an LSF cluster, this will be
        ClusterWrap.janelia_lsf_cluster. If on a workstation this
        will be ClusterWrap.local_cluster.
        This is how distribution parameters are specified.

    kwargs : additional keyword arguments
        Passed to segmentNMF.NMF_methods.nmf_pytorch. This is how you control
        e.g. learning rates for each nmf run. See documentation for
        segmentNMF.NMF_methods.nmf_pytorch.

    Returns
    -------
    time_components : 2d numpy.ndarray
        The temporal component for every segment. This is an NxT array
        where T is the number of time points (or frames) in the time_series_zarr
        data. If `N_outout_segments` is None then N is equal to the maximum
        integer value found in the `segments` array. If `n_output_segments` is
        an integer then N is that number. Integer values not present in
        the `segments` array are NaN value for all T.
    """

    # get all segment ids
    print('GETTING UNIQUE SEGMENT IDS')
    segment_ids = np.unique(segments)
    if segment_ids[0] == 0: segment_ids = segment_ids[1:]

    # ensure output format will make sense
    if n_output_segments is not None:
        error_message = "n_output_segments must exceed maximum integer "
        error_message += "value in segments array\n. n_output_segments: "
        error_message += f"{n_output_segments} np.max(segments): {segment_ids[-1]}"
        assert (n_output_segments >= segment_ids[-1]), error_message
    else:
        n_output_segments = segment_ids[-1]

    # find segment boxes
    print('GETTING BOXES FOR EVERY SEGMENT')
    boxes = [box for box in find_objects(segments) if box is not None]

    # TODO: this is a hack to deal with bad segments, need a more proper solution
    bad_box_ids = []
    for iii, box in enumerate(boxes):
        sizes = np.array([x.stop - x.start for x in box])
        if np.any(sizes > 40): bad_box_ids.append(iii)
    segment_ids = [x for i, x in enumerate(segment_ids) if i not in bad_box_ids]
    boxes = [x for i, x in enumerate(boxes) if i not in bad_box_ids]

    # get centers, get neighbors
    centers = [[(x.start + x.stop)/2. for x in slc] for slc in boxes]
    centers = np.array(centers) * segments_spacing
    centers_tree = cKDTree(centers)
    neighbor_dists, neighbors = centers_tree.query(
        centers, k=max_complete_cells_per_block,
        distance_upper_bound=max_neighbor_distance,
    )

    # determine which segments will be unified to define compute blocks
    print('DETERMINING BLOCK STRUCTURE')
    print("this step can take a while, but don't worry, the cluster has not been constructed yet")
    segment_unions = []
    segments_assigned = np.zeros(len(segment_ids), dtype=bool)
    while not np.all(segments_assigned):

        # first select smallest complete groups, then incomplete groups
        # with largest number of unassigned segments remaining
        neighbor_sums = np.sum(neighbor_dists, axis=1)
        if np.any(neighbor_sums < np.inf):
            selection = np.argmin(neighbor_sums)
            neighbor_ids = neighbors[selection]
        else:
            n_remaining = np.sum(neighbor_dists < np.inf, axis=1)
            selection = np.argmax(n_remaining)
            neighbor_ids = neighbors[selection]
            neighbor_ids = neighbor_ids[neighbor_dists[selection] < np.inf]

        # mark segments assigned, adjust_distances
        segment_unions.append(tuple(neighbor_ids))
        segments_assigned[neighbor_ids] = True
        neighbor_dists[neighbor_ids] = np.inf
        neighbor_dists[np.isin(neighbors, neighbor_ids)] = np.inf

    # compute box unions, expand by radius
    print('COMPUTING ALL CROPS')
    radius_voxels = np.ceil( block_radius / segments_spacing ).astype(int)
    def unify_and_expand(indices):
        _boxes = [boxes[i] for i in indices]
        start = [min([x[i].start for x in _boxes]) for i in range(segments.ndim)]
        stop = [max([x[i].stop for x in _boxes]) for i in range(segments.ndim)]
        start = [max(0, x-r) for x, r in zip(start, radius_voxels)]
        stop = [min(s, x+r) for x, r, s in zip(stop, radius_voxels, segments.shape)]
        return tuple(slice(x, y) for x, y in zip(start, stop))
    box_unions = [unify_and_expand(x) for x in segment_unions]

    # compute time series crops
    sampling_ratio = segments_spacing / time_series_spacing
    def seg_to_ts_box(box):
        start = [int(np.floor(x.start*r)) for x, r in zip(box, sampling_ratio)]
        stop = [int(np.ceil((x.stop-1)*r))+1 for x, r in zip(box, sampling_ratio)]
        return tuple(slice(x, y) for x, y in zip(start, stop))
    time_series_crops = [seg_to_ts_box(box) for box in box_unions]

    # compute segments crops
    sampling_ratio = time_series_spacing / segments_spacing
    radius = np.round((sampling_ratio - 1) / 2).astype(int)
    def ts_to_seg_box(box):
        start = [int(np.round(x.start*r)) for x, r in zip(box, sampling_ratio)]
        stop = [int(np.round((x.stop-1)*r))+1 for x, r in zip(box, sampling_ratio)]
        start = [max(0, x-r) for x, r in zip(start, radius)]
        stop = [min(s, x+r) for x, r, s in zip(stop, radius, segments.shape)]
        return tuple(slice(x, y) for x, y in zip(start, stop))
    segments_crops = [ts_to_seg_box(box) for box in time_series_crops]

    # convert segment union indices to segment ids
    segment_unions = [tuple(segment_ids[i] for i in x) for x in segment_unions]

    # make tempfile if we need it
    A = not isinstance(segments, zarr.Array)
    B = reconstruction_path is not None
    if A or B:
        temporary_directory = tempfile.TemporaryDirectory(
            prefix='.', dir=temporary_directory or os.getcwd(),
        )
        temp_dir_path = temporary_directory.name

    # ensure segments are a zarr array
    # tried segmentNMF.file_handling.create_temp_zarr but dask was not
    # able to serialize/deserialize that zarr array for some reason
    segments_zarr = segments
    if not isinstance(segments_zarr, zarr.Array):
        zarr_chunks = (128,) * segments.ndim
        segments_zarr_path = temp_dir_path + '/segments.zarr'
        segments_zarr = zarr.open(
            segments_zarr_path, 'w',
            shape=segments.shape,
            chunks=zarr_chunks,
            dtype=segments.dtype,
            synchronizer=zarr.ThreadSynchronizer(),
        )
        segments_zarr[...] = segments

    # create reconstruction zarr array
    if reconstruction_path is not None:
        reconstruction_zarr = zarr.open(
            reconstruction_path, 'w',
            shape=time_series_zarr.shape,
            chunks=time_series_zarr.chunks,
            dtype=np.float32,
            synchronizer=zarr.ThreadSynchronizer(),
        )

        # create weights array for reconstruction averaging
        reconstruction_weights = np.zeros(time_series_zarr.shape[1:], dtype=np.float32)
        for crop in time_series_crops:
            reconstruction_weights[crop] += 1
        reconstruction_weights[reconstruction_weights == 0] = 1
        reconstruction_weights = reconstruction_weights**-1

        # store reconstruction weights as zarr
        rw_path = temp_dir_path + '/reconstruction_weights.zarr'
        reconstruction_weights_zarr = zarr.open(
            rw_path, 'w',
            shape=reconstruction_weights.shape,
            chunks=time_series_zarr.chunks[1:],
            dtype=reconstruction_weights.dtype,
            synchronizer=zarr.ThreadSynchronizer(),
        )
        reconstruction_weights_zarr[...] = reconstruction_weights


    # the function to map on every block
    def nmf_per_block(
        segment_ids,
        time_series_crop,
        segments_crop,
    ):

        print(f'SEGMENT IDS: {segment_ids}\nTIME_SERIES_CROP: {time_series_crop}', flush=True)

        # read segments and time series
        time_series = time_series_zarr[(slice(None),) + time_series_crop]
        ts = time_series.shape
        segments = segments_zarr[segments_crop]

        # ensure the segments of interest are the first components
        n_segments = len(segment_ids)
        segments[segments > 0] += n_segments
        for iii, segment_id in enumerate(segment_ids):
            segments[segments == segment_id + n_segments] = iii + 1

        # format the time series data
        V = time_series.astype(np.float32).reshape((ts[0], np.prod(ts[1:]))).T
        if time_series_baseline is not None:
            V = np.maximum(0, V - time_series_baseline)

        # format the spatial components
        #    get all labels
        labels = np.unique(segments)
        if labels[0] == 0: labels = labels[1:]
        n_labels = len(labels)

        #    determine relationship between segments and time series planes
        pf = int(np.round(sampling_ratio[0]))  # projection_factor
        weights = np.abs(np.arange(-(pf//2), pf//2+1)) * segments_spacing[0]
        weights = np.exp(-weights / neighborhood_sigma)
        plane_weights = np.empty((pf,) + segments.shape[1:], dtype=np.float32)
        plane_weights[...] = weights.reshape((pf,) + (1,) * (segments.ndim - 1))

        #    make a component for each label
        #    note: segments crop already contains radius to account for projections
        #          i.e. segments crop is a little bigger than time series crop
        S = np.empty((np.prod(ts[1:]), n_labels), dtype=np.float32)
        includes_first_plane = (time_series_crop[0].start == 0)
        includes_last_plane = (time_series_crop[0].start >= 0)
        for i, n_i in enumerate(labels):
            start = 0
            comp = np.zeros(ts[1:], dtype=S.dtype)
            for j in range(comp.shape[0]):
                seg_crop = slice(start, start + pf)
                w_crop = slice(None)
                if includes_first_plane and j == 0:
                    seg_crop = slice(0, pf//2 + 1)
<<<<<<< HEAD
                    w_crop = slice(-(pf//2 + 1), None)
=======
                    w_crop = slice(pf//2, None)
>>>>>>> 60bdf9be
                elif includes_last_plane and j == comp.shape[0]-1:
                    seg_crop = slice(-(pf//2 + 1), None)
                    w_crop = slice(0, pf//2 + 1)
                weighted_segment = (segments[seg_crop] == n_i) * plane_weights[w_crop]
                comp[j] = np.max(weighted_segment, axis=0)
                start = seg_crop.stop
            S[:, i] = comp.reshape(np.prod(ts[1:]))

        # format search neighborhoods
        B = neighborhood_by_weights(
            S, segments_shape=ts[1:],
            sigma=neighborhood_sigma,
            spacing=time_series_spacing,
        )

        # format the temporal components
        H = np.zeros((n_labels, ts[0]), dtype=np.float32)

        # run nmf
        if use_gpu:
            S_res, H_res, objectives = nmf_pytorch(
                V, S, H, B,
                **kwargs,
            )
        else:
            S_res, H_res, objectives = nmf(
                V, S, H, B,
                estimate_noise_component=False,
                **kwargs,
            )

        # write reconstruction
        if reconstruction_path is not None:

            # construct weighted reconstruction
            reconstruction = (S_res @ H_res).T.reshape(ts)
            reconstruction_weights = reconstruction_weights_zarr[time_series_crop]
            reconstruction *= reconstruction_weights[None, ...]
            crop_string = '_'.join([f'{x.start}x{x.stop}' for x in time_series_crop])

            # ensure correct dtype then save
            given_dtype = time_series_zarr.dtype
            if reconstruction.dtype != given_dtype:
                if given_dtype == int or np.issubdtype(given_dtype, np.integer):
                    reconstruction = np.round(reconstruction)
                reconstruction = reconstruction.astype(given_dtype)
            np.save(temp_dir_path + '/chunk_' + crop_string + '.npy', reconstruction)

        # time series for the complete cells are what we really need
        return H_res[:n_segments]


    def reconstruct_per_block(crop):

        # load crop
        crop_string = '_'.join([f'{x.start}x{x.stop}' for x in crop])
        data_path = temp_dir_path + '/chunk_' + crop_string + '.npy'
        data = np.load(data_path)
 
        # update the zarr, remove the file
        current = reconstruction_zarr[(slice(None),) + crop]
        reconstruction_zarr[(slice(None),) + crop] = current + data
        os.remove(data_path)
        return True


    @cluster_decorator
    def map_all_blocks(cluster=None, cluster_kwargs={}):

        # submit all blocks
        futures = cluster.client.map(
            nmf_per_block,
            segment_unions,
            time_series_crops,
            segments_crops,
        )
        time_series = cluster.client.gather(futures)

        # run reconstruction loop
        if reconstruction_path is not None:

            # loop until all blocks are written
            block_shape = reconstruction_zarr.chunks[1:]
            written = np.zeros(len(segment_unions), dtype=bool)
            while not np.all(written):

                # determine which compute blocks can write in parallel
                write_batch = []
                block_flags = np.ones(reconstruction_zarr.cdata_shape[1:], dtype=bool)
                for iii, crop in enumerate(time_series_crops):
                    if written[iii]: continue
                    f = lambda x, y: slice(x.start//y, (x.stop//y)+1)
                    blocks_touched = tuple(f(x, y) for x, y in zip(crop, block_shape))
                    if np.all(block_flags[blocks_touched]):
                        write_batch.append(crop)
                        written[iii] = True
                        block_flags[blocks_touched] = False

                # submit write batch
                print(f'WRITING {len(write_batch)} BLOCKS')
                futures = cluster.client.map(
                    reconstruct_per_block, write_batch,
                )
                batch_written = cluster.client.gather(futures)

        # return all time series
        return time_series

    # execute everything
    print('LAUNCHING CLUSTER, MAPPING ALL BLOCKS')
    segment_time_components = map_all_blocks(
        cluster=cluster, cluster_kwargs=cluster_kwargs,
    )

    # construct the return array and send it
    output_shape = (n_output_segments, time_series_zarr.shape[0])
    all_time_components = np.empty(output_shape, dtype=np.float32)
    all_time_components.fill(np.nan)
    for segment_union, components in zip(segment_unions, segment_time_components):
        for segment_id, component in zip(segment_union, components):
            all_time_components[segment_id-1, :] = component
    return all_time_components
<|MERGE_RESOLUTION|>--- conflicted
+++ resolved
@@ -327,11 +327,7 @@
                 w_crop = slice(None)
                 if includes_first_plane and j == 0:
                     seg_crop = slice(0, pf//2 + 1)
-<<<<<<< HEAD
                     w_crop = slice(-(pf//2 + 1), None)
-=======
-                    w_crop = slice(pf//2, None)
->>>>>>> 60bdf9be
                 elif includes_last_plane and j == comp.shape[0]-1:
                     seg_crop = slice(-(pf//2 + 1), None)
                     w_crop = slice(0, pf//2 + 1)
